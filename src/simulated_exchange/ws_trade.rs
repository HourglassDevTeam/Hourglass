<<<<<<< HEAD
// 回测专用的模拟WebSocket交易信息，只有4个字段
use crate::simulated_exchange::load_from_clickhouse::queries_operations::TradeDataFromClickhouse;
use serde::{Deserialize, Serialize};
=======
/// NOTE code below is to be merged later
use serde::{Deserialize, Serialize};

use crate::{
    common_skeleton::{
        datafeed::event::MarketEvent,
        instrument::{kind::InstrumentKind, Instrument},
        token::Token,
    },
    simulated_exchange::load_from_clickhouse::queries_operations::ClickhouseTrade,
    Exchange,
};
use crate::common_skeleton::instrument::kind::InstrumentKind::Perpetual;
>>>>>>> 1228bea0

#[derive(Debug, Serialize, Deserialize, Clone, PartialEq, PartialOrd)]
#[allow(non_snake_case)]
pub struct WsTrade
{
    #[serde(alias = "instrument_id", alias = "inst_id")]
    instId: String, // NOTE nomenclature of instrument ID ?
    #[serde(alias = "side")]
    side: String,
    #[serde(alias = "price")]
    px: String,
    #[serde(alias = "timestamp")]
    ts: String,
}

// NOTE 这是按照Okex交易所API数据类型构建的 WebsocketTrade 数据结构，回测选用。
impl MarketEvent<WsTrade>
{
    pub fn from_ws_trade(ws_trade: WsTrade, base: String, quote: String, instrument: InstrumentKind, exchange: Exchange) -> Self
    {
        let exchange_time = ws_trade.ts.parse::<i64>().unwrap_or(0);
        let received_time = ws_trade.ts.parse::<i64>().unwrap_or(0); // NOTE 注意这是不对的 应该加上一个标准化的随机延迟。

        let instrument = Instrument { base: Token::from(base),
                                      quote: Token::from(quote),
                                      kind: instrument };

        MarketEvent { exchange_time,
                      received_time,
                      exchange: Exchange(exchange.to_string()),

                      instrument,
                      kind: ws_trade }
    }
}

// NOTE 这是按照Clickhouse中存储的数据类型构建的 WebsocketTrade 数据结构，回测选用。
impl MarketEvent<ClickhouseTrade>
{
    pub fn from_swap_trade_clickhouse(trade: ClickhouseTrade, base: String, quote: String, exchange: Exchange) -> Self
    {
        let exchange_time = trade.timestamp;
        let received_time = trade.timestamp; // NOTE 注意这是不对的 应该加上一个标准化的随机延迟。

        let instrument = Instrument { base: Token::from(base),
                                      quote: Token::from(quote),
                                      kind: Perpetual };

        MarketEvent { exchange_time,
                      received_time,
                      exchange: Exchange(exchange.to_string()),
                      instrument,
                      kind: trade }
    }
}

// 从 TradeDataFromClickhouse 到 WsTrade 的转换实现
<<<<<<< HEAD
impl From<TradeDataFromClickhouse> for WsTrade
{
    fn from(trade: TradeDataFromClickhouse) -> Self
    {
        WsTrade { instId: trade.symbol,
=======
impl From<ClickhouseTrade> for WsTrade
{
    fn from(trade: ClickhouseTrade) -> Self
    {
        WsTrade { instId: trade.basequote,
>>>>>>> 1228bea0
                  side: trade.side,
                  px: trade.price.to_string(),
                  ts: trade.timestamp.to_string() }
    }
<<<<<<< HEAD
=======
}

pub fn parse_base_and_quote(basequote: &str) -> (String, String)
{
    let quote_assets = ["USDT","USTC","USDC","USD","UST","DAI","FDUSD","BTC","ETH","EURT"];
    for &quote in &quote_assets {
        if basequote.ends_with(quote) {
            let base = &basequote[..basequote.len() - quote.len()];
            return (base.to_string(), quote.to_string());
        }
    }
    (basequote.to_string(), String::new()) // 如果无法解析，返回原始值
}

#[allow(dead_code)]
impl WsTrade
{
    pub(crate) fn from_ref(data: &ClickhouseTrade) -> Self
    {
        WsTrade { // 这里假设 WsTrade 结构体字段和 TradeDataFromClickhouse 结构体字段对应
                  instId: data.basequote.clone(),
                  side: data.side.clone(),
                  px: data.price.to_string(),
                  ts: data.timestamp.to_string() }
    }
>>>>>>> 1228bea0
}<|MERGE_RESOLUTION|>--- conflicted
+++ resolved
@@ -1,8 +1,3 @@
-<<<<<<< HEAD
-// 回测专用的模拟WebSocket交易信息，只有4个字段
-use crate::simulated_exchange::load_from_clickhouse::queries_operations::TradeDataFromClickhouse;
-use serde::{Deserialize, Serialize};
-=======
 /// NOTE code below is to be merged later
 use serde::{Deserialize, Serialize};
 
@@ -16,7 +11,6 @@
     Exchange,
 };
 use crate::common_skeleton::instrument::kind::InstrumentKind::Perpetual;
->>>>>>> 1228bea0
 
 #[derive(Debug, Serialize, Deserialize, Clone, PartialEq, PartialOrd)]
 #[allow(non_snake_case)]
@@ -74,25 +68,15 @@
 }
 
 // 从 TradeDataFromClickhouse 到 WsTrade 的转换实现
-<<<<<<< HEAD
-impl From<TradeDataFromClickhouse> for WsTrade
-{
-    fn from(trade: TradeDataFromClickhouse) -> Self
-    {
-        WsTrade { instId: trade.symbol,
-=======
 impl From<ClickhouseTrade> for WsTrade
 {
     fn from(trade: ClickhouseTrade) -> Self
     {
         WsTrade { instId: trade.basequote,
->>>>>>> 1228bea0
                   side: trade.side,
                   px: trade.price.to_string(),
                   ts: trade.timestamp.to_string() }
     }
-<<<<<<< HEAD
-=======
 }
 
 pub fn parse_base_and_quote(basequote: &str) -> (String, String)
@@ -118,5 +102,4 @@
                   px: data.price.to_string(),
                   ts: data.timestamp.to_string() }
     }
->>>>>>> 1228bea0
 }