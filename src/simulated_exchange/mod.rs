--- conflicted
+++ resolved
@@ -10,32 +10,17 @@
 pub mod load_from_clickhouse;
 pub mod simulated_client;
 pub mod utils;
-<<<<<<< HEAD
-pub(crate) mod ws_trade;
-
-#[derive(Debug)]
-pub struct SimulatedExchange<Iter, Event>
-    where Event: Clone,
-          Iter: Iterator<Item = Event> + Clone
-=======
 pub mod ws_trade;
 
 #[derive(Debug)]
 pub struct SimulatedExchange<Event>
     where Event: Clone + Send + Sync + 'static
->>>>>>> 1228bea0
 {
     pub event_simulated_rx: mpsc::UnboundedReceiver<SimulatedClientEvent>,
     pub account: Account<Event>,
 }
 
-<<<<<<< HEAD
-impl<Iter, Event> SimulatedExchange<Iter, Event>
-    where Event: Clone,
-          Iter: Iterator<Item = Event> + Clone
-=======
 impl<Event> SimulatedExchange<Event> where Event: Clone + Send + Sync + 'static
->>>>>>> 1228bea0
 {
     pub fn initiator() -> ExchangeInitiator<Event>
     {
@@ -63,13 +48,7 @@
     }
 }
 
-<<<<<<< HEAD
-impl<Iter, Event> Default for ExchangeInitiator<Iter, Event>
-    where Event: Clone,
-          Iter: Iterator<Item = Event> + Clone
-=======
 impl<Event> Default for ExchangeInitiator<Event> where Event: Clone + Send + Sync + 'static
->>>>>>> 1228bea0
 {
     fn default() -> Self
     {
@@ -79,26 +58,14 @@
     }
 }
 #[derive(Debug)]
-<<<<<<< HEAD
-pub struct ExchangeInitiator<Iter, Event>
-    where Event: Clone,
-          Iter: Iterator<Item = Event> + Clone
-=======
 pub struct ExchangeInitiator<Event>
     where Event: Clone + Send + Sync + 'static
->>>>>>> 1228bea0
 {
     event_simulated_rx: Option<mpsc::UnboundedReceiver<SimulatedClientEvent>>,
     account: Option<Account<Event>>,
 }
 
-<<<<<<< HEAD
-impl<Iter, Event> ExchangeInitiator<Iter, Event>
-    where Event: Clone,
-          Iter: Iterator<Item = Event> + Clone
-=======
 impl<Event> ExchangeInitiator<Event> where Event: Clone + Send + Sync + 'static
->>>>>>> 1228bea0
 {
     pub fn new() -> Self
     {
