--- conflicted
+++ resolved
@@ -39,11 +39,7 @@
 #[derive(Clone, Eq, PartialEq, Ord, PartialOrd, Hash, Deserialize, Serialize, Debug)]
 pub struct Exchange(String);
 
-<<<<<<< HEAD
-impl<E> From<E> for Exchange where E: Into<Cow<'static, str>>
-=======
 impl<E> From<E> for Exchange where E: Into<String>
->>>>>>> 1228bea0
 {
     fn from(exchange: E) -> Self
     {
