use serde::{Deserialize, Serialize};

use crate::common_skeleton::token::Token;

/// 与[`Token`]相关联的[`Balance`]。
#[derive(Clone, PartialEq, PartialOrd, Debug, Deserialize, Serialize)]
pub struct TokenBalance {
    pub token: Token,     // 符号
    pub balance: Balance, // 平衡
}

impl TokenBalance {
    pub fn new<S>(token: S, balance: Balance) -> Self
    where
        S: Into<Token>,
    {
        Self { token: token.into(), balance }
    }

    // update balance price's current price on a MarketEvent's new price
    pub fn update_current_price(&mut self, price:f64)
    {
        self.balance.current_price = price;
    }

}

/// 总余额和可用余额。
#[derive(Copy, Clone, PartialEq, PartialOrd, Debug, Deserialize, Serialize)]
<<<<<<< HEAD
pub struct Balance {
=======
pub struct Balance
{
    pub current_price: f64, // NOTE 当前价格 newly added on 1st Aug 2024
>>>>>>> dc0903a5
    pub total: f64,     // 总额
    pub available: f64, // 可用余额
}

impl Balance {
    /// 构造一个新的[`Balance`]。
<<<<<<< HEAD
    pub fn new(total: f64, available: f64) -> Self {
        Self { total, available }
=======
    pub fn new(total: f64, available: f64,current_price:f64) -> Self
    {
        Self { total, available, current_price }
>>>>>>> dc0903a5
    }

    /// 计算使用过的余额（`total` - `available`）。
    pub fn used(&self) -> f64 {
        self.total - self.available
    }

    /// 对这个[`Balance`]应用一个[`BalanceDelta`]。
    pub fn apply(&mut self, delta: BalanceDelta) {
        self.total += delta.total;
        self.available += delta.available;
    }
}

/// 可应用于[`Balance`]的增量变更；
#[derive(Copy, Clone, PartialEq, PartialOrd, Debug, Deserialize, Serialize)]
pub struct BalanceDelta {
    pub total: f64,     // 总额变化
    pub available: f64, // 可用额变化
}

impl BalanceDelta {
    /// Construct a new [`BalanceDelta`].
    /// 构造一个新的[`BalanceDelta`]。
    pub fn new(total: f64, available: f64) -> Self {
        Self { total, available }
    }
}<|MERGE_RESOLUTION|>--- conflicted
+++ resolved
@@ -4,15 +4,16 @@
 
 /// 与[`Token`]相关联的[`Balance`]。
 #[derive(Clone, PartialEq, PartialOrd, Debug, Deserialize, Serialize)]
-pub struct TokenBalance {
+pub struct TokenBalance
+{
     pub token: Token,     // 符号
     pub balance: Balance, // 平衡
 }
 
-impl TokenBalance {
+impl TokenBalance
+{
     pub fn new<S>(token: S, balance: Balance) -> Self
-    where
-        S: Into<Token>,
+        where S: Into<Token>
     {
         Self { token: token.into(), balance }
     }
@@ -27,36 +28,30 @@
 
 /// 总余额和可用余额。
 #[derive(Copy, Clone, PartialEq, PartialOrd, Debug, Deserialize, Serialize)]
-<<<<<<< HEAD
-pub struct Balance {
-=======
 pub struct Balance
 {
     pub current_price: f64, // NOTE 当前价格 newly added on 1st Aug 2024
->>>>>>> dc0903a5
     pub total: f64,     // 总额
     pub available: f64, // 可用余额
 }
 
-impl Balance {
+impl Balance
+{
     /// 构造一个新的[`Balance`]。
-<<<<<<< HEAD
-    pub fn new(total: f64, available: f64) -> Self {
-        Self { total, available }
-=======
     pub fn new(total: f64, available: f64,current_price:f64) -> Self
     {
         Self { total, available, current_price }
->>>>>>> dc0903a5
     }
 
     /// 计算使用过的余额（`total` - `available`）。
-    pub fn used(&self) -> f64 {
+    pub fn used(&self) -> f64
+    {
         self.total - self.available
     }
 
     /// 对这个[`Balance`]应用一个[`BalanceDelta`]。
-    pub fn apply(&mut self, delta: BalanceDelta) {
+    pub fn apply(&mut self, delta: BalanceDelta)
+    {
         self.total += delta.total;
         self.available += delta.available;
     }
@@ -64,15 +59,18 @@
 
 /// 可应用于[`Balance`]的增量变更；
 #[derive(Copy, Clone, PartialEq, PartialOrd, Debug, Deserialize, Serialize)]
-pub struct BalanceDelta {
+pub struct BalanceDelta
+{
     pub total: f64,     // 总额变化
     pub available: f64, // 可用额变化
 }
 
-impl BalanceDelta {
+impl BalanceDelta
+{
     /// Construct a new [`BalanceDelta`].
     /// 构造一个新的[`BalanceDelta`]。
-    pub fn new(total: f64, available: f64) -> Self {
+    pub fn new(total: f64, available: f64) -> Self
+    {
         Self { total, available }
     }
 }